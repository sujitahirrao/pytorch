#include <ATen/Dispatch.h>
#include <ATen/native/ForeachUtils.h>
#include <ATen/native/cuda/ForeachFunctors.cuh>

namespace at { namespace native {

template<template<class> class Op>
std::vector<Tensor> foreach_binary_op(TensorList tensors, Scalar scalar) {
    verify_list(tensors);

    std::vector<std::vector<at::Tensor>> tensor_lists; 
    std::vector<at::Tensor> vec_res;
    for (const auto& t: tensors) {
        vec_res.emplace_back(at::native::empty_like(t));
    }

    tensor_lists.emplace_back(std::move(tensors.vec()));
    tensor_lists.emplace_back(std::move(vec_res));

    AT_DISPATCH_ALL_TYPES_AND_COMPLEX_AND3(kBool, kBFloat16, kHalf, tensors[0].scalar_type(), "foreach_binary_op_scalar_cuda", [&]() {
        multi_tensor_apply<2>(tensor_lists, BinaryOpScalarFunctor<scalar_t, Op>(), scalar.to<scalar_t>());
    });
    return tensor_lists[1];
}

template<template<class> class Op>
void foreach_binary_op_(TensorList tensors, Scalar scalar) {
    verify_list(tensors);

    std::vector<std::vector<at::Tensor>> tensor_lists; 
    tensor_lists.emplace_back(std::move(tensors.vec()));

    AT_DISPATCH_ALL_TYPES_AND_COMPLEX_AND3(kBool, kBFloat16, kHalf, tensors[0].scalar_type(), "foreach_binary_op_scalar_cuda_", [&]() {
        multi_tensor_apply<1>(tensor_lists, BinaryOpScalarFunctor_<scalar_t, Op>(), scalar.to<scalar_t>());
    });
}

std::vector<Tensor> foreach_tensor_add_scalar_kernel_cuda(TensorList tensors, Scalar scalar) {
    verify_list(tensors);

    if (!check_fast_route(tensors, scalar)) {
        return at::native::foreach_tensor_add_scalar_kernel_slow(tensors, scalar);
    }

    return foreach_binary_op<std::plus>(tensors, scalar);
}

void foreach_tensor_add_scalar_kernel_cuda_(TensorList tensors, Scalar scalar) {
    verify_list(tensors);

    if (!check_fast_route(tensors, scalar)) {
        return at::native::foreach_tensor_add_scalar_kernel_slow_(tensors, scalar);
    }

    foreach_binary_op_<std::plus>(tensors, scalar);
}

std::vector<Tensor> foreach_tensor_sub_scalar_kernel_cuda(TensorList tensors, Scalar scalar) {
    verify_list(tensors);

    if (!check_fast_route(tensors, scalar)) {
        return at::native::foreach_tensor_sub_scalar_kernel_slow(tensors, scalar);
    }

    return foreach_binary_op<std::minus>(tensors, scalar);
}

<<<<<<< HEAD
std::vector<Tensor> foreach_tensor_sub_scalar_kernel_cuda_(TensorList tensors, Scalar scalar) {
    verify_list(tensors);
=======
void foreach_tensor_sub_scalar_kernel_cuda_(TensorList tensors, Scalar scalar) {
    TORCH_CHECK(tensors.size() > 0, "Tensor list must have at least one tensor.");
>>>>>>> 5b47138f

    if (!check_fast_route(tensors, scalar)) {
        return at::native::foreach_tensor_sub_scalar_kernel_slow_(tensors, scalar);
    }

    foreach_binary_op_<std::minus>(tensors, scalar);
}

std::vector<Tensor> foreach_tensor_mul_scalar_kernel_cuda(TensorList tensors, Scalar scalar) {
    verify_list(tensors);

    if (!check_fast_route(tensors, scalar)) {
        return at::native::foreach_tensor_mul_scalar_kernel_slow(tensors, scalar);
    }

    return foreach_binary_op<std::multiplies>(tensors, scalar);
}

<<<<<<< HEAD
std::vector<Tensor> foreach_tensor_mul_scalar_kernel_cuda_(TensorList tensors, Scalar scalar) {
    verify_list(tensors);
=======
void foreach_tensor_mul_scalar_kernel_cuda_(TensorList tensors, Scalar scalar) {
    TORCH_CHECK(tensors.size() > 0, "Tensor list must have at least one tensor.");
>>>>>>> 5b47138f

    if (!check_fast_route(tensors, scalar)) {
        return at::native::foreach_tensor_mul_scalar_kernel_slow_(tensors, scalar);
    }

    foreach_binary_op_<std::multiplies>(tensors, scalar);
}

std::vector<Tensor> foreach_tensor_div_scalar_kernel_cuda(TensorList tensors, Scalar scalar) {
    verify_list(tensors);

    if (!check_fast_route(tensors, scalar)) {
        return at::native::foreach_tensor_div_scalar_kernel_slow(tensors, scalar);
    }

    return foreach_binary_op<std::divides>(tensors, scalar);
}

<<<<<<< HEAD
std::vector<Tensor> foreach_tensor_div_scalar_kernel_cuda_(TensorList tensors, Scalar scalar) {
    verify_list(tensors);
=======
void foreach_tensor_div_scalar_kernel_cuda_(TensorList tensors, Scalar scalar) {
    TORCH_CHECK(tensors.size() > 0, "Tensor list must have at least one tensor.");
>>>>>>> 5b47138f

    if (!check_fast_route(tensors, scalar)) {
        return at::native::foreach_tensor_div_scalar_kernel_slow_(tensors, scalar);
    }

    foreach_binary_op_<std::divides>(tensors, scalar);
}

}} // namespace at::native<|MERGE_RESOLUTION|>--- conflicted
+++ resolved
@@ -65,13 +65,8 @@
     return foreach_binary_op<std::minus>(tensors, scalar);
 }
 
-<<<<<<< HEAD
-std::vector<Tensor> foreach_tensor_sub_scalar_kernel_cuda_(TensorList tensors, Scalar scalar) {
+void foreach_tensor_sub_scalar_kernel_cuda_(TensorList tensors, Scalar scalar) {
     verify_list(tensors);
-=======
-void foreach_tensor_sub_scalar_kernel_cuda_(TensorList tensors, Scalar scalar) {
-    TORCH_CHECK(tensors.size() > 0, "Tensor list must have at least one tensor.");
->>>>>>> 5b47138f
 
     if (!check_fast_route(tensors, scalar)) {
         return at::native::foreach_tensor_sub_scalar_kernel_slow_(tensors, scalar);
@@ -90,13 +85,8 @@
     return foreach_binary_op<std::multiplies>(tensors, scalar);
 }
 
-<<<<<<< HEAD
-std::vector<Tensor> foreach_tensor_mul_scalar_kernel_cuda_(TensorList tensors, Scalar scalar) {
+void foreach_tensor_mul_scalar_kernel_cuda_(TensorList tensors, Scalar scalar) {
     verify_list(tensors);
-=======
-void foreach_tensor_mul_scalar_kernel_cuda_(TensorList tensors, Scalar scalar) {
-    TORCH_CHECK(tensors.size() > 0, "Tensor list must have at least one tensor.");
->>>>>>> 5b47138f
 
     if (!check_fast_route(tensors, scalar)) {
         return at::native::foreach_tensor_mul_scalar_kernel_slow_(tensors, scalar);
@@ -115,13 +105,8 @@
     return foreach_binary_op<std::divides>(tensors, scalar);
 }
 
-<<<<<<< HEAD
-std::vector<Tensor> foreach_tensor_div_scalar_kernel_cuda_(TensorList tensors, Scalar scalar) {
+void foreach_tensor_div_scalar_kernel_cuda_(TensorList tensors, Scalar scalar) {
     verify_list(tensors);
-=======
-void foreach_tensor_div_scalar_kernel_cuda_(TensorList tensors, Scalar scalar) {
-    TORCH_CHECK(tensors.size() > 0, "Tensor list must have at least one tensor.");
->>>>>>> 5b47138f
 
     if (!check_fast_route(tensors, scalar)) {
         return at::native::foreach_tensor_div_scalar_kernel_slow_(tensors, scalar);
