#include <ATen/ATen.h>
#include <ATen/native/ForeachUtils.h>

namespace at { namespace native {

std::vector<Tensor> foreach_tensor_exp_slow(TensorList tensors) {
  check_foreach_api_restrictions(tensors);

  std::vector<Tensor> result;
  for (const auto& t : tensors) {
    result.emplace_back(t.exp());
  }

  return result;
}

void foreach_tensor_exp_slow_(TensorList tensors) {
  check_foreach_api_restrictions(tensors);

  for (auto& t : tensors) {
    t.exp_();
  }
}

std::vector<Tensor> foreach_tensor_sqrt_slow(TensorList tensors) {
  check_foreach_api_restrictions(tensors);

  std::vector<Tensor> result;
  for (const auto& t : tensors) {
    result.emplace_back(t.sqrt());
  }

  return result;
}

void foreach_tensor_sqrt_slow_(TensorList tensors) {
  check_foreach_api_restrictions(tensors);

  for (auto& t : tensors) {
    t.sqrt_();
  }
}

std::vector<Tensor> foreach_tensor_add_scalar_kernel_slow(TensorList tensors, Scalar scalar) {
  check_foreach_api_restrictions(tensors);

  std::vector<Tensor> result;
  result.reserve(tensors.size());
  for (const auto& t : tensors) {
    result.emplace_back(t.add(scalar));
  }

  return result;
}

void foreach_tensor_add_scalar_kernel_slow_(TensorList tensors, Scalar scalar) {
  check_foreach_api_restrictions(tensors);

  for (auto& t : tensors) {
    t.add_(scalar);
  }
}

std::vector<Tensor> foreach_tensor_sub_scalar_kernel_slow(TensorList tensors, Scalar scalar) {
  check_foreach_api_restrictions(tensors);

  std::vector<Tensor> result;
  for (const auto& t: tensors) {
    result.emplace_back(t.sub(scalar));
  }

  return result;
}

void foreach_tensor_sub_scalar_kernel_slow_(TensorList tensors, Scalar scalar) {
  check_foreach_api_restrictions(tensors);

  for (auto& t: tensors) {
    t.sub_(scalar);
  }
}

std::vector<Tensor> foreach_tensor_div_scalar_kernel_slow(TensorList tensors, Scalar scalar) {
  check_foreach_api_restrictions(tensors);

  std::vector<Tensor> result;
  for (const auto& t: tensors) {
    result.emplace_back(t.div(scalar));
  }

  return result;
}

void foreach_tensor_div_scalar_kernel_slow_(TensorList tensors, Scalar scalar) {
  check_foreach_api_restrictions(tensors);

  for (auto& t: tensors) {
    t.div_(scalar);
  }
}

std::vector<Tensor> foreach_tensor_mul_scalar_kernel_slow(TensorList tensors, Scalar scalar) {
  check_foreach_api_restrictions(tensors);

  std::vector<Tensor> result;
  for (const auto& t: tensors) {
    result.emplace_back(t.mul(scalar));
  }

  return result;
}

void foreach_tensor_mul_scalar_kernel_slow_(TensorList tensors, Scalar scalar) {
  check_foreach_api_restrictions(tensors);

  for (auto& t: tensors) {
    t.mul_(scalar);
  }
}

<<<<<<< HEAD
std::vector<Tensor> foreach_tensor_add_list_kernel_slow(TensorList tensors1, TensorList tensors2, Scalar alpha) {
  verify_list(tensors1, tensors2);
=======
std::vector<Tensor> foreach_tensor_add_list_kernel_slow(TensorList tensors1, TensorList tensors2) {
  check_foreach_api_restrictions(tensors1, tensors2);
>>>>>>> 782ddd5f

  std::vector<Tensor> result;
  result.reserve(tensors1.size());
  for (int i = 0; i < tensors1.size(); i++) {
    result.emplace_back(tensors1[i].add(tensors2[i], alpha));
  }

  return result;
}

<<<<<<< HEAD
void foreach_tensor_add_list_kernel_slow_(TensorList tensors1, TensorList tensors2, Scalar alpha) {
  verify_list(tensors1, tensors2);
=======
void foreach_tensor_add_list_kernel_slow_(TensorList tensors1, TensorList tensors2) {
  check_foreach_api_restrictions(tensors1, tensors2);
>>>>>>> 782ddd5f

  for (int i = 0; i < tensors1.size(); i++) {
    tensors1[i].add_(tensors2[i], alpha);
  }
}

<<<<<<< HEAD
std::vector<Tensor> foreach_tensor_sub_list_kernel_slow(TensorList tensors1, TensorList tensors2, Scalar alpha) {
  verify_list(tensors1, tensors2);
=======
std::vector<Tensor> foreach_tensor_sub_list_kernel_slow(TensorList tensors1, TensorList tensors2) {
  check_foreach_api_restrictions(tensors1, tensors2);
>>>>>>> 782ddd5f

  std::vector<Tensor> result;
  for (int i = 0; i < tensors1.size(); i++) {
    result.emplace_back(tensors1[i].sub(tensors2[i], alpha));
  }

  return result;
}

<<<<<<< HEAD
void foreach_tensor_sub_list_kernel_slow_(TensorList tensors1, TensorList tensors2, Scalar alpha) {
  verify_list(tensors1, tensors2);
=======
void foreach_tensor_sub_list_kernel_slow_(TensorList tensors1, TensorList tensors2) {
  check_foreach_api_restrictions(tensors1, tensors2);
>>>>>>> 782ddd5f

  for (int i = 0; i < tensors1.size(); i++) {
    tensors1[i].sub_(tensors2[i], alpha);
  }
}

std::vector<Tensor> foreach_tensor_mul_list_kernel_slow(TensorList tensors1, TensorList tensors2) {
  check_foreach_api_restrictions(tensors1, tensors2);

  std::vector<Tensor> result;
  for (int i = 0; i < tensors1.size(); i++) {
    result.emplace_back(tensors1[i].mul(tensors2[i]));
  }

  return result;
}

void foreach_tensor_mul_list_kernel_slow_(TensorList tensors1, TensorList tensors2) {
  check_foreach_api_restrictions(tensors1, tensors2);

  for (int i = 0; i < tensors1.size(); i++) {
    tensors1[i].mul_(tensors2[i]);
  }
}

std::vector<Tensor> foreach_tensor_div_list_kernel_slow(TensorList tensors1, TensorList tensors2) {
  check_foreach_api_restrictions(tensors1, tensors2);

  std::vector<Tensor> result;
  for (int i = 0; i < tensors1.size(); i++) {
    result.emplace_back(tensors1[i].div(tensors2[i]));
  }

  return result;
}

void foreach_tensor_div_list_kernel_slow_(TensorList tensors1, TensorList tensors2) {
  check_foreach_api_restrictions(tensors1, tensors2);

  for (int i = 0; i < tensors1.size(); i++) {
    tensors1[i].div_(tensors2[i]);
  }
}

std::vector<Tensor> foreach_tensor_addcdiv_slow(TensorList input, TensorList tensors1, TensorList tensors2, Scalar scalar) {
  TORCH_CHECK(input.size() > 0, "Tensor list must have at least one tensor.");
  TORCH_CHECK(input.size() == tensors1.size(), "Tensor lists must be of the same length.");
  TORCH_CHECK(tensors1.size() == tensors2.size(), "Tensor lists must be of the same length.");

  std::vector<Tensor> result;
  for (int i = 0; i < input.size(); i++) {
    auto temp = input[i].addcdiv(tensors1[i], tensors2[i], scalar);
    result.emplace_back(temp);
  }

  return result;
}

std::vector<Tensor> foreach_tensor_addcmul_slow(TensorList input, TensorList tensors1, TensorList tensors2, Scalar scalar) {
  TORCH_CHECK(input.size() > 0, "Tensor list must have at least one tensor.");
  TORCH_CHECK(input.size() == tensors1.size(), "Tensor lists must be of the same length.");
  TORCH_CHECK(tensors1.size() == tensors2.size(), "Tensor lists must be of the same length.");

  std::vector<Tensor> result;
  for (int i = 0; i < input.size(); i++) {
    auto temp = input[i].addcmul(tensors1[i], tensors2[i], scalar);
    result.emplace_back(temp);
  }

  return result;
}

void foreach_tensor_addcdiv_slow_(TensorList input, TensorList tensors1, TensorList tensors2, Scalar scalar) {
  TORCH_CHECK(input.size() > 0, "Tensor list must have at least one tensor.");
  TORCH_CHECK(input.size() == tensors1.size(), "Tensor lists must be of the same length.");
  TORCH_CHECK(tensors1.size() == tensors2.size(), "Tensor lists must be of the same length.");

  for (int i = 0; i < input.size(); i++) {
    input[i].addcdiv_(tensors1[i], tensors2[i], scalar);
  }
}

void foreach_tensor_addcmul_slow_(TensorList input, TensorList tensors1, TensorList tensors2, Scalar scalar) {
  TORCH_CHECK(input.size() > 0, "Tensor list must have at least one tensor.");
  TORCH_CHECK(input.size() == tensors1.size(), "Tensor lists must be of the same length.");
  TORCH_CHECK(tensors1.size() == tensors2.size(), "Tensor lists must be of the same length.");

  for (int i = 0; i < input.size(); i++) {
    input[i].addcmul_(tensors1[i], tensors2[i], scalar);
  }
}

}} // namespace at::native<|MERGE_RESOLUTION|>--- conflicted
+++ resolved
@@ -118,13 +118,8 @@
   }
 }
 
-<<<<<<< HEAD
 std::vector<Tensor> foreach_tensor_add_list_kernel_slow(TensorList tensors1, TensorList tensors2, Scalar alpha) {
-  verify_list(tensors1, tensors2);
-=======
-std::vector<Tensor> foreach_tensor_add_list_kernel_slow(TensorList tensors1, TensorList tensors2) {
-  check_foreach_api_restrictions(tensors1, tensors2);
->>>>>>> 782ddd5f
+  check_foreach_api_restrictions(tensors1, tensors2);
 
   std::vector<Tensor> result;
   result.reserve(tensors1.size());
@@ -135,26 +130,16 @@
   return result;
 }
 
-<<<<<<< HEAD
 void foreach_tensor_add_list_kernel_slow_(TensorList tensors1, TensorList tensors2, Scalar alpha) {
-  verify_list(tensors1, tensors2);
-=======
-void foreach_tensor_add_list_kernel_slow_(TensorList tensors1, TensorList tensors2) {
-  check_foreach_api_restrictions(tensors1, tensors2);
->>>>>>> 782ddd5f
+  check_foreach_api_restrictions(tensors1, tensors2);
 
   for (int i = 0; i < tensors1.size(); i++) {
     tensors1[i].add_(tensors2[i], alpha);
   }
 }
 
-<<<<<<< HEAD
 std::vector<Tensor> foreach_tensor_sub_list_kernel_slow(TensorList tensors1, TensorList tensors2, Scalar alpha) {
-  verify_list(tensors1, tensors2);
-=======
-std::vector<Tensor> foreach_tensor_sub_list_kernel_slow(TensorList tensors1, TensorList tensors2) {
-  check_foreach_api_restrictions(tensors1, tensors2);
->>>>>>> 782ddd5f
+  check_foreach_api_restrictions(tensors1, tensors2);
 
   std::vector<Tensor> result;
   for (int i = 0; i < tensors1.size(); i++) {
@@ -164,13 +149,8 @@
   return result;
 }
 
-<<<<<<< HEAD
 void foreach_tensor_sub_list_kernel_slow_(TensorList tensors1, TensorList tensors2, Scalar alpha) {
-  verify_list(tensors1, tensors2);
-=======
-void foreach_tensor_sub_list_kernel_slow_(TensorList tensors1, TensorList tensors2) {
-  check_foreach_api_restrictions(tensors1, tensors2);
->>>>>>> 782ddd5f
+  check_foreach_api_restrictions(tensors1, tensors2);
 
   for (int i = 0; i < tensors1.size(); i++) {
     tensors1[i].sub_(tensors2[i], alpha);
