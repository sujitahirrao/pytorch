--- conflicted
+++ resolved
@@ -48,12 +48,7 @@
 # decorators are applied in the reverse order we see. Also when we match the nodes in the graph with these patterns,
 # we'll start from the last node of the graph and traverse back.
 
-<<<<<<< HEAD
-
 def is_match(modules, node, pattern, max_uses=sys.maxsize):
-=======
-def matches(modules, node, pattern, max_uses=sys.maxsize):
->>>>>>> 23d63f9a
     """ Matches a node in fx against a pattern
     """
     if isinstance(pattern, tuple):
