--- conflicted
+++ resolved
@@ -19,15 +19,12 @@
           if [[ "${DOCKER_IMAGE}" == *rocm3.5* ]]; then
             export DOCKER_TAG="ab1632df-fa59-40e6-8c23-98e004f61148"
           fi
-<<<<<<< HEAD
-=======
           if [[ "${DOCKER_IMAGE}" == *rocm3.7* ]]; then
             export DOCKER_TAG="1045c7b891104cb4fd23399eab413b6213e48aeb"
           fi
           if [[ ${BUILD_ENVIRONMENT} == *"pure_torch"* ]]; then
             echo 'BUILD_CAFFE2=OFF' >> "${BASH_ENV}"
           fi
->>>>>>> f8f35fdd
           if [[ ${BUILD_ENVIRONMENT} == *"paralleltbb"* ]]; then
             echo 'ATEN_THREADING=TBB' >> "${BASH_ENV}"
             echo 'USE_TBB=1' >> "${BASH_ENV}"
